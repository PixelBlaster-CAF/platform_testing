--- conflicted
+++ resolved
@@ -22,14 +22,9 @@
 class LayerTraceEntryBuilder(
     timestamp: Any,
     layers: Array<Layer>,
-<<<<<<< HEAD
-    val hwcBlob: String = "",
-    val where: String = ""
-=======
     private val displays: Array<Display>,
     private val hwcBlob: String = "",
     private val where: String = ""
->>>>>>> 243cad1a
 ) {
     // Necessary for compatibility with JS number type
     private val timestamp: Long = "$timestamp".toLong()
