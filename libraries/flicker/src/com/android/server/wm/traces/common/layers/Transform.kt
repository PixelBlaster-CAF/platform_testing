/*
 * Copyright (C) 2020 The Android Open Source Project
 *
 * Licensed under the Apache License, Version 2.0 (the "License");
 * you may not use this file except in compliance with the License.
 * You may obtain a copy of the License at
 *
 *      http://www.apache.org/licenses/LICENSE-2.0
 *
 * Unless required by applicable law or agreed to in writing, software
 * distributed under the License is distributed on an "AS IS" BASIS,
 * WITHOUT WARRANTIES OR CONDITIONS OF ANY KIND, either express or implied.
 * See the License for the specific language governing permissions and
 * limitations under the License.
 */

package com.android.server.wm.traces.common.layers

import com.android.server.wm.traces.common.FloatFormatter
import com.android.server.wm.traces.common.RectF
import com.android.server.wm.traces.common.service.PlatformConsts

open class Transform(val type: Int?, val matrix: Matrix) {

    /**
     * Returns true if the applying the transform on an an axis aligned rectangle
     * results in another axis aligned rectangle.
     */
    val isSimpleRotation: Boolean = !(type?.isFlagSet(ROT_INVALID_VAL) ?: true)

    /**
     * The transformation matrix is defined as the product of:
     * | cos(a) -sin(a) |  \/  | X 0 |
     * | sin(a)  cos(a) |  /\  | 0 Y |
     *
     * where a is a rotation angle, and X and Y are scaling factors.
     * A transformation matrix is invalid when either X or Y is zero,
     * as a rotation matrix is valid for any angle. When either X or Y
     * is 0, then the scaling matrix is not invertible, which makes the
     * transformation matrix not invertible as well. A 2D matrix with
     * components | A B | is not invertible if and only if AD - BC = 0.
     *            | C D |
     * This check is included above.
     */
    val isValid: Boolean
        get() {
            // determinant of transform
            return matrix.dsdx * matrix.dtdy != matrix.dtdx * matrix.dsdy
        }

    fun getRotation(): Int {
        if (type == null) {
            return PlatformConsts.ROTATION_0
        }

        return when {
            type.isFlagClear(SCALE_VAL or ROTATE_VAL or TRANSLATE_VAL) -> PlatformConsts.ROTATION_0
            type.isFlagSet(ROT_90_VAL) -> PlatformConsts.ROTATION_90
            type.isFlagSet(FLIP_V_VAL or FLIP_H_VAL) -> PlatformConsts.ROTATION_180
            type.isFlagSet(ROT_90_VAL or FLIP_V_VAL or FLIP_H_VAL) -> PlatformConsts.ROTATION_270
            else -> PlatformConsts.ROTATION_0
        }
    }

    private val typeFlags: Array<String>
        get() {
            if (type == null) {
                return arrayOf("IDENTITY")
            }

            val result = mutableListOf<String>()

            if (type.isFlagClear(SCALE_VAL or ROTATE_VAL or TRANSLATE_VAL)) {
                result.add("IDENTITY")
            }

            if (type.isFlagSet(SCALE_VAL)) {
                result.add("SCALE")
            }

            if (type.isFlagSet(TRANSLATE_VAL)) {
                result.add("TRANSLATE")
            }

            when {
                type.isFlagSet(ROT_INVALID_VAL) -> result.add("ROT_INVALID")
                type.isFlagSet(ROT_90_VAL or FLIP_V_VAL or FLIP_H_VAL) -> result.add("ROT_270")
                type.isFlagSet(FLIP_V_VAL or FLIP_H_VAL) -> result.add("ROT_180")
                else -> {
                    if (type.isFlagSet(ROT_90_VAL)) {
                        result.add("ROT_90")
                    }
                    if (type.isFlagSet(FLIP_V_VAL)) {
                        result.add("FLIP_V")
                    }
                    if (type.isFlagSet(FLIP_H_VAL)) {
                        result.add("FLIP_H")
                    }
                }
            }

            if (result.isEmpty()) {
                throw RuntimeException("Unknown transform type $type")
            }

            return result.toTypedArray()
        }

    fun prettyPrint(): String {
        val transformType = typeFlags.joinToString("|")

        if (isSimpleTransform(type)) {
            return transformType
        }

        return "$transformType ${matrix.prettyPrint()}"
    }

    override fun toString(): String = prettyPrint()

    fun apply(bounds: RectF?): RectF {
        return multiplyRect(matrix, bounds ?: RectF.EMPTY)
    }

    //          |dsdx dsdy  tx|
    // matrix = |dtdx dtdy  ty|
    //          |0    0     1 |
    data class Matrix(
        val dsdx: Float,
        val dtdx: Float,
        val tx: Float,

        val dsdy: Float,
        val dtdy: Float,
        val ty: Float
    ) {
        fun prettyPrint(): String {
            val dsdx = FloatFormatter.format(dsdx)
            val dtdx = FloatFormatter.format(dtdx)
            val dsdy = FloatFormatter.format(dsdy)
            val dtdy = FloatFormatter.format(dtdy)
            return "dsdx:$dsdx   dtdx:$dtdx   dsdy:$dsdy   dtdy:$dtdy"
        }
<<<<<<< HEAD
=======

        companion object {
            val EMPTY: Matrix = Matrix(0f, 0f, 0f, 0f, 0f, 0f)
        }
>>>>>>> 243cad1a
    }

    private data class Vec2(val x: Float, val y: Float)

    private fun multiplyRect(matrix: Matrix, rect: RectF): RectF {
        //          |dsdx dsdy  tx|         | left, top         |
        // matrix = |dtdx dtdy  ty|  rect = |                   |
        //          |0    0     1 |         |     right, bottom |

        val leftTop = multiplyVec2(matrix, rect.left, rect.top)
        val rightTop = multiplyVec2(matrix, rect.right, rect.top)
        val leftBottom = multiplyVec2(matrix, rect.left, rect.bottom)
        val rightBottom = multiplyVec2(matrix, rect.right, rect.bottom)

        return RectF(
            left = arrayOf(leftTop.x, rightTop.x, leftBottom.x, rightBottom.x).minOrNull() ?: 0f,
            top = arrayOf(leftTop.y, rightTop.y, leftBottom.y, rightBottom.y).minOrNull() ?: 0f,
            right = arrayOf(leftTop.x, rightTop.x, leftBottom.x, rightBottom.x).minOrNull() ?: 0f,
            bottom = arrayOf(leftTop.y, rightTop.y, leftBottom.y, rightBottom.y).minOrNull() ?: 0f
        )
    }

    private fun multiplyVec2(matrix: Matrix, x: Float, y: Float): Vec2 {
        // |dsdx dsdy  tx|     | x |
        // |dtdx dtdy  ty|  x  | y |
        // |0    0     1 |     | 1 |
        return Vec2(
            matrix.dsdx * x + matrix.dsdy * y + matrix.tx,
            matrix.dtdx * x + matrix.dtdy * y + matrix.ty
        )
    }

    companion object {
        val EMPTY: Transform = Transform(type = null, matrix = Matrix.EMPTY)

        /* transform type flags */
        const val TRANSLATE_VAL = 0x0001
        const val ROTATE_VAL = 0x0002
        const val SCALE_VAL = 0x0004

        /* orientation flags */
        const val FLIP_H_VAL = 0x0100 // (1 << 0 << 8)
        const val FLIP_V_VAL = 0x0200 // (1 << 1 << 8)
        const val ROT_90_VAL = 0x0400 // (1 << 2 << 8)
        const val ROT_INVALID_VAL = 0x8000 // (0x80 << 8)

        fun isSimpleTransform(type: Int?): Boolean {
                return type?.isFlagClear(ROT_INVALID_VAL or SCALE_VAL) ?: false
        }

        fun Int.isFlagClear(bits: Int): Boolean {
            return this and bits == 0
        }

        fun Int.isFlagSet(bits: Int): Boolean {
            return this and bits == bits
        }
    }

    override fun equals(other: Any?): Boolean {
        if (this === other) return true
        if (other !is Transform) return false

        if (type != other.type) return false
        if (matrix != other.matrix) return false
        if (isSimpleRotation != other.isSimpleRotation) return false

        return true
    }

    override fun hashCode(): Int {
        var result = type ?: 0
        result = 31 * result + matrix.hashCode()
        result = 31 * result + isSimpleRotation.hashCode()
        return result
    }
}<|MERGE_RESOLUTION|>--- conflicted
+++ resolved
@@ -141,13 +141,10 @@
             val dtdy = FloatFormatter.format(dtdy)
             return "dsdx:$dsdx   dtdx:$dtdx   dsdy:$dsdy   dtdy:$dtdy"
         }
-<<<<<<< HEAD
-=======
 
         companion object {
             val EMPTY: Matrix = Matrix(0f, 0f, 0f, 0f, 0f, 0f)
         }
->>>>>>> 243cad1a
     }
 
     private data class Vec2(val x: Float, val y: Float)
