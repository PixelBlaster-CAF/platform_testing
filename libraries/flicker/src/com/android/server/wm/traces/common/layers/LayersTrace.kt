--- conflicted
+++ resolved
@@ -53,8 +53,6 @@
         result = 31 * result + source.hashCode()
         return result
     }
-<<<<<<< HEAD
-=======
 
     /**
      * Split the trace by the start and end timestamp.
@@ -71,5 +69,4 @@
                 .toTypedArray(),
             source = "")
     }
->>>>>>> 243cad1a
 }