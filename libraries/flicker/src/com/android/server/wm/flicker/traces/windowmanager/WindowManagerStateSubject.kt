--- conflicted
+++ resolved
@@ -115,21 +115,13 @@
      *
      * @param component Component to search
      */
-<<<<<<< HEAD
-    fun frameRegion(component: ComponentName?): RegionSubject {
-=======
     fun frameRegion(component: FlickerComponentName?): RegionSubject {
->>>>>>> 243cad1a
         val windowName = component?.toWindowName() ?: ""
         val selectedWindows = subjects.filter { it.name.contains(windowName) }
 
         if (selectedWindows.isEmpty()) {
-<<<<<<< HEAD
-            fail("Could not find", windowName)
-=======
             fail(Fact.fact(ASSERTION_TAG, "frameRegion(${component?.toWindowName() ?: "<any>"})"),
                     Fact.fact("Could not find", windowName))
->>>>>>> 243cad1a
         }
 
         val visibleWindows = selectedWindows.filter { it.isVisible }
@@ -138,40 +130,6 @@
     }
 
     /**
-<<<<<<< HEAD
-     * Asserts the state contains a [WindowState] with title matching [componentName] whose
-     * visibility is [isVisible] above the app windows
-     *
-     * @param componentName Component to search
-     * @param isVisible if the found window should be visible or not
-     */
-    @JvmOverloads
-    fun isAboveAppWindow(
-        componentName: ComponentName,
-        isVisible: Boolean = true
-    ): WindowManagerStateSubject = apply {
-        hasWindowVisibility(aboveAppWindows, componentName, isVisible = isVisible)
-    }
-
-    /**
-     * Asserts the state contains a [WindowState] with title matching [component] whose
-     * visibility is [isVisible] below the app windows
-     *
-     * @param component Component to search
-     * @param isVisible if the found window should be visible or not
-     */
-    @JvmOverloads
-    fun isBelowAppWindow(
-        component: ComponentName,
-        isVisible: Boolean = true
-    ): WindowManagerStateSubject = apply {
-        hasWindowVisibility(belowAppWindows, component, isVisible = isVisible)
-    }
-
-    /**
-     * Asserts the state contains [WindowState]s with titles matching [aboveWindow] and
-     * [belowWindow], and that [aboveWindow] is above [belowWindow]
-=======
      * Asserts the state contains a [WindowState] with title matching [component] above the
      * app windows
      *
@@ -194,23 +152,10 @@
     /**
      * Asserts the state contains [WindowState]s with titles matching [aboveWindowComponent] and
      * [belowWindowComponent], and that [aboveWindowComponent] is above [belowWindowComponent]
->>>>>>> 243cad1a
      *
      * This assertion can be used, for example, to assert that a PIP window is shown above
      * other apps.
      *
-<<<<<<< HEAD
-     * @param aboveWindow name of the window that should be above
-     * @param belowWindow name of the window that should be below
-     */
-    fun isAboveWindow(aboveWindow: ComponentName, belowWindow: ComponentName) {
-        contains(aboveWindow)
-        contains(belowWindow)
-
-        // windows are ordered by z-order, from top to bottom
-        val aboveWindowTitle = aboveWindow.toWindowName()
-        val belowWindowTitle = belowWindow.toWindowName()
-=======
      * @param aboveWindowComponent name of the window that should be above
      * @param belowWindowComponent name of the window that should be below
      */
@@ -224,7 +169,6 @@
         // windows are ordered by z-order, from top to bottom
         val aboveWindowTitle = aboveWindowComponent.toWindowName()
         val belowWindowTitle = belowWindowComponent.toWindowName()
->>>>>>> 243cad1a
         val aboveZ = wmState.windowStates.indexOfFirst { aboveWindowTitle in it.name }
         val belowZ = wmState.windowStates.indexOfFirst { belowWindowTitle in it.name }
         if (aboveZ >= belowZ) {
@@ -237,27 +181,12 @@
     }
 
     /**
-<<<<<<< HEAD
-     * Asserts the state contains a non-app [WindowState] with title matching [component] whose
-     * visibility is [isVisible]
-     *
-     * @param component Component to search
-     * @param isVisible if the found window should be visible or not
-     */
-    @JvmOverloads
-    fun containsNonAppWindow(
-        component: ComponentName,
-        isVisible: Boolean = true
-    ): WindowManagerStateSubject = apply {
-        hasWindowVisibility(nonAppWindows, component, isVisible = isVisible)
-=======
      * Asserts the state contains a non-app [WindowState] with title matching [component]
      *
      * @param component Component to search
      */
     fun containsNonAppWindow(component: FlickerComponentName): WindowManagerStateSubject = apply {
         contains(nonAppWindows, component)
->>>>>>> 243cad1a
     }
 
     /**
@@ -265,13 +194,6 @@
      *
      * @param component Component to search
      */
-<<<<<<< HEAD
-    fun isAppWindowOnTop(component: ComponentName): WindowManagerStateSubject = apply {
-        val windowName = component.toWindowName()
-        if (!wmState.topVisibleAppWindow.contains(windowName)) {
-            fail(Fact.fact("Not on top", component.toWindowName()),
-                    Fact.fact("Found", wmState.topVisibleAppWindow))
-=======
     fun isAppWindowOnTop(component: FlickerComponentName): WindowManagerStateSubject = apply {
         val windowName = component.toWindowName()
         if (!wmState.topVisibleAppWindow.contains(windowName)) {
@@ -297,7 +219,6 @@
                 Fact.fact(ASSERTION_TAG, "isAppWindowNotOnTop(${component.toWindowName()})"),
                 Fact.fact("On top", component.toWindowName())
             )
->>>>>>> 243cad1a
         }
     }
 
@@ -306,13 +227,6 @@
      *
      * @param component Component to search
      */
-<<<<<<< HEAD
-    fun noWindowsOverlap(vararg component: ComponentName): WindowManagerStateSubject = apply {
-        component.forEach { contains(it) }
-        val foundWindows = component.toSet()
-            .associateWith { act ->
-                wmState.windowStates.find { it.name.contains(act.toWindowName()) }
-=======
     fun doNotOverlap(
         vararg component: FlickerComponentName
     ): WindowManagerStateSubject = apply {
@@ -320,7 +234,6 @@
         val foundWindows = component.toSet()
             .associateWith { act ->
                 wmState.windowStates.firstOrNull { it.name.contains(act.toWindowName()) }
->>>>>>> 243cad1a
             }
             // keep entries only for windows that we actually found by removing nulls
             .filterValues { it != null }
@@ -346,27 +259,6 @@
     }
 
     /**
-<<<<<<< HEAD
-     * Asserts the state contains an app [WindowState] with title matching [component] whose
-     * visibility is [isVisible]
-     *
-     * @param component Component to search
-     * @param isVisible if the found window should be visible or not
-     * @param ignoreActivity If the activity check should be ignored or not
-     */
-    @JvmOverloads
-    fun containsAppWindow(
-        component: ComponentName,
-        isVisible: Boolean = true,
-        ignoreActivity: Boolean = false
-    ): WindowManagerStateSubject = apply {
-        // some component (such as Splash screen) don have a package name, and fail the search
-        // for an activity, ignore them
-        if (!ignoreActivity && component.packageName.isNotEmpty()) {
-            hasActivityVisibility(component, isVisible = isVisible)
-        }
-        hasWindowVisibility(appWindows, component, isVisible = isVisible)
-=======
      * Asserts the state contains an app [WindowState] with title matching [component]
      *
      * @param component Component to search
@@ -379,7 +271,6 @@
             .that(activity).isNotNull()
         // Check existence of window.
         contains(component)
->>>>>>> 243cad1a
     }
 
     /**
@@ -399,49 +290,6 @@
     }
 
     /**
-<<<<<<< HEAD
-     * Asserts the state contains a [WindowState] nor an [Activity] with title matching
-     * [component].
-     *
-     * @param component Component name to search
-     * @param ignoreActivity If the activity check should be ignored or not
-     */
-    fun contains(
-        component: ComponentName,
-        ignoreActivity: Boolean = false
-    ): WindowManagerStateSubject = apply {
-        val windowName = component.toWindowName()
-        val activityName = component.toActivityName()
-        // system components (e.g., NavBar, StatusBar, PipOverlay) don't have a package name
-        // nor an activity, ignore them
-        if (!ignoreActivity && component.packageName.isNotEmpty()) {
-            check("Activity=$activityName must exist.")
-                    .that(wmState.containsActivity(activityName)).isTrue()
-        }
-        check("Window=$windowName must exist.")
-            .that(wmState.containsWindow(windowName)).isTrue()
-    }
-
-    /**
-     * Asserts the state doesn't contain a [WindowState] nor an [Activity] with title
-     * matching [component].
-     *
-     * @param component Component name to search
-     * @param ignoreActivity If the activity check should be ignored or not
-     */
-    fun notContains(
-        component: ComponentName,
-        ignoreActivity: Boolean = false
-    ): WindowManagerStateSubject = apply {
-        val windowName = component.toWindowName()
-        val activityName = component.toActivityName()
-        // system components (e.g., NavBar, StatusBar, PipOverlay) don't have a package name
-        // nor an activity, ignore them
-        if (!ignoreActivity && component.className.isNotEmpty()) {
-            check("Activity=$activityName must NOT exist.")
-                    .that(wmState.containsActivity(activityName)).isFalse()
-        }
-=======
      * Asserts the state contains a [WindowState] with title matching [component].
      *
      * @param component Component name to search
@@ -472,7 +320,6 @@
      */
     fun notContains(component: FlickerComponentName): WindowManagerStateSubject = apply {
         val windowName = component.toWindowName()
->>>>>>> 243cad1a
         check("Window=$windowName must NOT exits.")
             .that(wmState.containsWindow(windowName)).isFalse()
     }
@@ -537,20 +384,6 @@
      * it contains a visible [Activity] with [Activity.title] matching [component].
      *
      * @param component Component name to search
-<<<<<<< HEAD
-     * @param ignoreActivity If the activity check should be ignored or not
-     */
-    fun isVisible(
-        component: ComponentName,
-        ignoreActivity: Boolean = false
-    ): WindowManagerStateSubject = apply {
-        // system components (e.g., NavBar, StatusBar, PipOverlay) don't have a package name
-        // nor an activity, ignore them
-        if (!ignoreActivity && component.packageName.isNotEmpty()) {
-            hasActivityVisibility(component, isVisible = true)
-        }
-        hasWindowVisibility(subjects, component, isVisible = true)
-=======
      */
     fun isNonAppWindowVisible(component: FlickerComponentName): WindowManagerStateSubject = apply {
         checkWindowVisibility("isVisible", nonAppWindows, component, isVisible = true)
@@ -576,7 +409,6 @@
         check("Activity=${activity?.name} must be visible.")
             .that(activity?.isVisible ?: false).isTrue()
         checkWindowVisibility("isVisible", appWindows, component, isVisible = true)
->>>>>>> 243cad1a
     }
 
     /**
@@ -586,40 +418,6 @@
      * it contains an invisible [Activity] with [Activity.title] matching [component].
      *
      * @param component Component name to search
-<<<<<<< HEAD
-     * @param ignoreActivity If the activity check should be ignored or not
-     */
-    fun isInvisible(
-        component: ComponentName,
-        ignoreActivity: Boolean = false
-    ): WindowManagerStateSubject = apply {
-        // system components (e.g., NavBar, StatusBar, PipOverlay) don't have a package name
-        // nor an activity, ignore them
-        if (!ignoreActivity && component.packageName.isNotEmpty()) {
-            hasActivityVisibility(component, isVisible = false)
-        }
-        hasWindowVisibility(subjects, component, isVisible = false)
-    }
-
-    private fun hasActivityVisibility(component: ComponentName, isVisible: Boolean) {
-        // Check existence of activity
-        val activityName = component.toActivityName()
-        check("Activity=$activityName must exist.")
-                .that(wmState.containsActivity(activityName)).isTrue()
-
-        // Check visibility of activity and window.
-        check("Activity=$activityName must${if (isVisible) "" else " NOT"} be visible.")
-                .that(isVisible).isEqualTo(wmState.isActivityVisible(activityName))
-    }
-
-    private fun hasWindowVisibility(
-        subjectList: List<WindowStateSubject>,
-        component: ComponentName,
-        isVisible: Boolean
-    ) {
-        // Check existence of window.
-        contains(component)
-=======
      */
     fun isAppWindowInvisible(
         component: FlickerComponentName
@@ -656,78 +454,12 @@
     ) {
         // Check existence of window.
         contains(subjectList, component)
->>>>>>> 243cad1a
 
         val windowName = component.toWindowName()
         val foundWindows = subjectList.filter { it.name.contains(windowName) }
         val windowsWithVisibility = foundWindows.filter { it.isVisible == isVisible }
 
         if (windowsWithVisibility.isEmpty()) {
-<<<<<<< HEAD
-            if (isVisible) {
-                foundWindows.first().fail("Is Invisible", windowName)
-            } else {
-                foundWindows.first().fail("Is Visible", windowName)
-            }
-        }
-    }
-
-    /**
-     * Asserts the state home activity visibility is equal to [isVisible]
-     *
-     * @param isVisible expected home activity visibility
-     */
-    @JvmOverloads
-    fun isHomeActivityVisible(isVisible: Boolean = true): WindowManagerStateSubject = apply {
-        val homeIsVisible = wmState.homeActivity?.isVisible ?: false
-        if (isVisible) {
-            check("Home activity doesn't exist").that(wmState.homeActivity).isNotNull()
-            check("Home activity is not visible").that(homeIsVisible).isTrue()
-        } else {
-            check("Home activity is visible").that(homeIsVisible).isFalse()
-        }
-    }
-
-    /**
-     * Asserts that [component] exists and is pinned (in PIP mode)
-     *
-     * @param component Component name to search
-     */
-    fun isPinned(component: ComponentName): WindowManagerStateSubject = apply {
-        contains(component)
-        val windowName = component.toWindowName()
-        val pinnedWindows = wmState.pinnedWindows.map { it.title }
-        check("Window not in PIP mode").that(pinnedWindows).contains(windowName)
-    }
-
-    /**
-     * Asserts that [component] exists and is not pinned (not in PIP mode)
-     *
-     * @param component Component name to search
-     */
-    fun isNotPinned(component: ComponentName): WindowManagerStateSubject = apply {
-        contains(component)
-        val windowName = component.toWindowName()
-        val pinnedWindows = wmState.pinnedWindows.map { it.title }
-        check("Window not in PIP mode").that(pinnedWindows).doesNotContain(windowName)
-    }
-
-    /**
-     * Obtains the first subject with [WindowState.title] containing [name].
-     *
-     * Always returns a subject, event when the layer doesn't exist. To verify if layer
-     * actually exists in the hierarchy use [WindowStateSubject.exists] or
-     * [WindowStateSubject.doesNotExist]
-     */
-    fun windowState(name: String): WindowStateSubject {
-        return subjects.firstOrNull {
-            it.windowState?.name?.contains(name) == true
-        } ?: WindowStateSubject.assertThat(name, this, timestamp)
-    }
-
-    /**
-     * Obtains the first subject matching  [predicate].
-=======
             val errorTag = if (isVisible) "Is Invisible" else "Is Visible"
             val facts = listOf<Fact>(
                 Fact.fact(ASSERTION_TAG, "$assertionName(${component.toWindowName()})"),
@@ -786,22 +518,13 @@
 
     /**
      * Obtains the first subject with [WindowState.title] containing [name].
->>>>>>> 243cad1a
      *
      * Always returns a subject, event when the layer doesn't exist. To verify if layer
      * actually exists in the hierarchy use [WindowStateSubject.exists] or
      * [WindowStateSubject.doesNotExist]
-<<<<<<< HEAD
-     *
-     * @param predicate to search for a subject
-     * @param name Name of the subject to use when not found (optional)
-=======
->>>>>>> 243cad1a
-     */
-    fun windowState(name: String = "", predicate: (WindowState) -> Boolean): WindowStateSubject {
+     */
+    fun windowState(name: String): WindowStateSubject {
         return subjects.firstOrNull {
-<<<<<<< HEAD
-=======
             it.windowState?.name?.contains(name) == true
         } ?: WindowStateSubject.assertThat(name, this, timestamp)
     }
@@ -818,7 +541,6 @@
      */
     fun windowState(name: String = "", predicate: (WindowState) -> Boolean): WindowStateSubject {
         return subjects.firstOrNull {
->>>>>>> 243cad1a
             it.windowState?.run { predicate(this) } ?: false
         } ?: WindowStateSubject.assertThat(name, this, timestamp)
     }
