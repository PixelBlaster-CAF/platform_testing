/*
 * Copyright (C) 2020 The Android Open Source Project
 *
 * Licensed under the Apache License, Version 2.0 (the "License");
 * you may not use this file except in compliance with the License.
 * You may obtain a copy of the License at
 *
 *      http://www.apache.org/licenses/LICENSE-2.0
 *
 * Unless required by applicable law or agreed to in writing, software
 * distributed under the License is distributed on an "AS IS" BASIS,
 * WITHOUT WARRANTIES OR CONDITIONS OF ANY KIND, either express or implied.
 * See the License for the specific language governing permissions and
 * limitations under the License.
 */

package com.android.server.wm.flicker.helpers

import android.app.ActivityManager
import android.app.Instrumentation
import android.content.ComponentName
import android.content.Context
import android.content.Intent
import android.platform.helpers.AbstractStandardAppHelper
import android.support.test.launcherhelper.ILauncherStrategy
import android.support.test.launcherhelper.LauncherStrategyFactory
import androidx.test.uiautomator.By
import androidx.test.uiautomator.BySelector
import androidx.test.uiautomator.UiDevice
import androidx.test.uiautomator.Until
import com.android.server.wm.traces.common.FlickerComponentName
import com.android.server.wm.traces.common.windowmanager.WindowManagerState
import com.android.server.wm.traces.parser.windowmanager.WindowManagerStateHelper

/**
 * Class to take advantage of {@code IAppHelper} interface so the same test can be run against first
 * party and third party apps.
 */
open class StandardAppHelper @JvmOverloads constructor(
    instr: Instrumentation,
    @JvmField val appName: String,
    @JvmField val component: FlickerComponentName,
    protected val launcherStrategy: ILauncherStrategy =
        LauncherStrategyFactory.getInstance(instr).launcherStrategy
) : AbstractStandardAppHelper(instr) {
    constructor(
        instr: Instrumentation,
        appName: String,
        packageName: String,
        activity: String,
        launcherStrategy: ILauncherStrategy =
            LauncherStrategyFactory.getInstance(instr).launcherStrategy
    ): this(instr, appName,
<<<<<<< HEAD
        ComponentName.createRelative(packageName, ".$activity"), launcherStrategy)
=======
        FlickerComponentName(packageName, ".$activity"), launcherStrategy)
>>>>>>> 243cad1a

    private val activityManager: ActivityManager?
        get() = mInstrumentation.context.getSystemService(ActivityManager::class.java)

    protected val context: Context
        get() = mInstrumentation.context

    protected val uiDevice: UiDevice = UiDevice.getInstance(mInstrumentation)

    private fun getAppSelector(expectedPackageName: String): BySelector {
        val expected = if (expectedPackageName.isNotEmpty()) {
            expectedPackageName
        } else {
            component.packageName
        }
        return By.pkg(expected).depth(0)
    }

    override fun open() {
        launcherStrategy.launch(appName, component.packageName)
    }

    /** {@inheritDoc}  */
    override fun getPackage(): String {
        return component.packageName
    }

    /** {@inheritDoc}  */
    override fun getOpenAppIntent(): Intent {
        val intent = Intent()
        intent.addCategory(Intent.CATEGORY_LAUNCHER)
        intent.addFlags(Intent.FLAG_ACTIVITY_NEW_TASK)
        intent.component = ComponentName(component.packageName, component.className)
        return intent
    }

    /** {@inheritDoc}  */
    override fun getLauncherName(): String {
        return appName
    }

    /** {@inheritDoc}  */
    override fun dismissInitialDialogs() {}

    /** {@inheritDoc}  */
    override fun exit() {
        // Ensure all testing components end up being closed.
        activityManager?.forceStopPackage(component.packageName)
    }

    /**
     * Exits the activity and wait for activity destroyed
     */
    fun exit(
        wmHelper: WindowManagerStateHelper
    ) {
        exit()
        waitForActivityDestroyed(wmHelper)
    }

    /**
     * Waits the activity until state change to {link WindowManagerState.STATE_DESTROYED}
     */
    private fun waitForActivityDestroyed(
        wmHelper: WindowManagerStateHelper
    ) {
        val activityName = component.toActivityName()
        wmHelper.waitFor("state of $activityName to be ${WindowManagerState.STATE_DESTROYED}") {
            !it.wmState.containsActivity(activityName) ||
                it.wmState.hasActivityState(activityName, WindowManagerState.STATE_DESTROYED)
        }
        wmHelper.waitForAppTransitionIdle()
        // Ensure WindowManagerService wait until all animations have completed
        mInstrumentation.uiAutomation.syncInputTransactions()
    }

    private fun launchAppViaIntent(
        action: String? = null,
        stringExtras: Map<String, String> = mapOf()
    ) {
        val intent = openAppIntent
        intent.action = action
        stringExtras.forEach {
            intent.putExtra(it.key, it.value)
        }
        context.startActivity(intent)
    }

    /**
     * Launches the app through an intent instead of interacting with the launcher.
     *
     * Uses UiAutomation to detect when the app is open
     */
    @JvmOverloads
    open fun launchViaIntent(
        expectedPackageName: String = "",
        action: String? = null,
        stringExtras: Map<String, String> = mapOf()
    ) {
        launchAppViaIntent(action, stringExtras)
        val appSelector = getAppSelector(expectedPackageName)
        uiDevice.wait(Until.hasObject(appSelector), APP_LAUNCH_WAIT_TIME_MS)
    }

    /**
     * Launches the app through an intent instead of interacting with the launcher and waits
     * until the app window is visible
     */
    @JvmOverloads
    open fun launchViaIntent(
        wmHelper: WindowManagerStateHelper,
        expectedWindowName: String = "",
        action: String? = null,
        stringExtras: Map<String, String> = mapOf()
    ) {
        launchAppViaIntent(action, stringExtras)

        val window = if (expectedWindowName.isNotEmpty()) {
            expectedWindowName
        } else {
            component.toWindowName()
        }
        wmHelper.waitFor("App is shown") {
            it.wmState.isComplete() && it.wmState.isWindowVisible(window) &&
                !it.layerState.isAnimating()
        }

        wmHelper.waitForAppTransitionIdle()
        // During seamless rotation the app window is shown
        val currWmState = wmHelper.currentState.wmState
        if (currWmState.visibleWindows.none { it.isFullscreen }) {
            wmHelper.waitForNavBarStatusBarVisible()
        }

        // Ensure WindowManagerService wait until all animations have completed
        mInstrumentation.getUiAutomation().syncInputTransactions()
    }

    companion object {
        private const val APP_LAUNCH_WAIT_TIME_MS = 10000L
    }
}<|MERGE_RESOLUTION|>--- conflicted
+++ resolved
@@ -51,11 +51,7 @@
         launcherStrategy: ILauncherStrategy =
             LauncherStrategyFactory.getInstance(instr).launcherStrategy
     ): this(instr, appName,
-<<<<<<< HEAD
-        ComponentName.createRelative(packageName, ".$activity"), launcherStrategy)
-=======
         FlickerComponentName(packageName, ".$activity"), launcherStrategy)
->>>>>>> 243cad1a
 
     private val activityManager: ActivityManager?
         get() = mInstrumentation.context.getSystemService(ActivityManager::class.java)
