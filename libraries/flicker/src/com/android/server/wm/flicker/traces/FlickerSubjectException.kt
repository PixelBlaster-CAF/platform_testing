--- conflicted
+++ resolved
@@ -23,17 +23,10 @@
  * Exception thrown by [FlickerSubject]s
  */
 class FlickerSubjectException(
-<<<<<<< HEAD
-    subject: FlickerSubject,
-    cause: Throwable
-) : AssertionError(cause.message, if (cause is FlickerSubjectException) null else cause) {
-    private val timestamp = subject.timestamp
-=======
     internal val subject: FlickerSubject,
     cause: Throwable
 ) : AssertionError(cause.message, if (cause is FlickerSubjectException) null else cause) {
     internal val timestamp = subject.timestamp
->>>>>>> 243cad1a
     private val prettyTimestamp =
             if (timestamp > 0) "${prettyTimestamp(timestamp)} (timestamp=$timestamp)" else ""
 
