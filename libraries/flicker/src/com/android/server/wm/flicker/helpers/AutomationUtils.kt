--- conflicted
+++ resolved
@@ -247,14 +247,9 @@
 
     // Wait for animation to complete.
     this.wait(Until.findObject(splitScreenDividerSelector), FIND_TIMEOUT)
-<<<<<<< HEAD
-    wmHelper.waitFor("stackDividerAppear") { it.layerState.isVisible(DOCKED_STACK_DIVIDER) }
-    wmHelper.waitForAppTransitionIdle()
-=======
     wmHelper.waitFor(
         WindowManagerConditionsFactory.isLayerVisible(DOCKED_STACK_DIVIDER),
         WindowManagerConditionsFactory.isAppTransitionIdle(Display.DEFAULT_DISPLAY))
->>>>>>> 243cad1a
 
     if (!this.isInSplitScreen()) {
         Assert.fail("Unable to find Split screen divider")
@@ -283,17 +278,9 @@
 }
 
 fun waitSplitScreenGone(wmHelper: WindowManagerStateHelper): Boolean {
-<<<<<<< HEAD
-    val dividerGone = wmHelper.waitFor("stackDividerGone") {
-        !it.layerState.isVisible(DOCKED_STACK_DIVIDER)
-    }
-    wmHelper.waitForAppTransitionIdle()
-    return dividerGone
-=======
     return wmHelper.waitFor(
         WindowManagerConditionsFactory.isLayerVisible(DOCKED_STACK_DIVIDER),
         WindowManagerConditionsFactory.isAppTransitionIdle(Display.DEFAULT_DISPLAY))
->>>>>>> 243cad1a
 }
 
 private val splitScreenDividerSelector: BySelector
