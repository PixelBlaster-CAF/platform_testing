/*
 * Copyright (C) 2021 The Android Open Source Project
 *
 * Licensed under the Apache License, Version 2.0 (the "License");
 * you may not use this file except in compliance with the License.
 * You may obtain a copy of the License at
 *
 *      http://www.apache.org/licenses/LICENSE-2.0
 *
 * Unless required by applicable law or agreed to in writing, software
 * distributed under the License is distributed on an "AS IS" BASIS,
 * WITHOUT WARRANTIES OR CONDITIONS OF ANY KIND, either express or implied.
 * See the License for the specific language governing permissions and
 * limitations under the License.
 */

package com.android.server.wm.flicker

import android.content.ComponentName
import android.platform.test.rule.NavigationModeRule
import android.platform.test.rule.PressHomeRule
import android.platform.test.rule.UnlockScreenRule
import com.android.server.wm.flicker.rules.ChangeDisplayOrientationRule
import com.android.server.wm.flicker.rules.LaunchAppRule
import com.android.server.wm.flicker.rules.RemoveAllTasksButHomeRule
import com.android.server.wm.traces.common.FlickerComponentName
import org.junit.rules.RuleChain
import org.junit.runner.Description
import org.junit.runners.model.Statement

/**
 * Execute the transitions of a flicker test using JUnit rules and statements.
 *
 * Allow for easier reuse of test rules
 */
class TransitionRunnerWithRules(private val testConfig: Map<String, Any?>) : TransitionRunner() {
    private var result: FlickerResult? = null

    /**
     * Create the default flicker test setup rules. In order:
     *   - unlock device
     *   - change orientation
     *   - change navigation mode
     *   - launch an app
     *   - remove all apps
     *   - go to home screen
     *
     * (b/186740751) An app should be launched because, after changing the navigation mode,
     * the first app launch is handled as a screen size change (similar to a rotation), this
     * causes different problems during testing (e.g. IME now shown on app launch)
     */
    private fun buildDefaultSetupRules(): RuleChain {
        return RuleChain.outerRule(UnlockScreenRule())
            .around(NavigationModeRule(testConfig.navBarMode))
            .around(LaunchAppRule(DUMMY_APP))
            .around(RemoveAllTasksButHomeRule())
            .around(ChangeDisplayOrientationRule(testConfig.startRotation))
            .around(PressHomeRule())
    }

    private fun buildTransitionRule(flicker: Flicker): Statement {
        return object : Statement() {
                override fun evaluate() {
                    result = runTransition(flicker)
                }
            }
    }

    private fun runTransition(flicker: Flicker): FlickerResult {
        return super.run(flicker)
    }

    private fun buildTransitionChain(flicker: Flicker): Statement {
        val setupRules = buildDefaultSetupRules()
        val transitionRule = buildTransitionRule(flicker)
        return setupRules.apply(transitionRule, Description.EMPTY)
    }

    override fun cleanUp() {
        super.cleanUp()
        result = null
    }

    /**
     * Runs the actual setup, transitions and teardown defined in [flicker]
     *
     * @param flicker test specification
     */
    override fun run(flicker: Flicker): FlickerResult {
        try {
            val transitionChain = buildTransitionChain(flicker)
            transitionChain.evaluate()
            return result ?: error("Transition did not run")
        } finally {
            cleanUp()
        }
    }

    companion object {
<<<<<<< HEAD
        private val DUMMY_APP = ComponentName("com.google.android.apps.messaging",
=======
        private val DUMMY_APP = FlickerComponentName("com.google.android.apps.messaging",
>>>>>>> 243cad1a
            "com.google.android.apps.messaging.ui.ConversationListActivity")
    }
}<|MERGE_RESOLUTION|>--- conflicted
+++ resolved
@@ -16,7 +16,6 @@
 
 package com.android.server.wm.flicker
 
-import android.content.ComponentName
 import android.platform.test.rule.NavigationModeRule
 import android.platform.test.rule.PressHomeRule
 import android.platform.test.rule.UnlockScreenRule
@@ -97,11 +96,7 @@
     }
 
     companion object {
-<<<<<<< HEAD
-        private val DUMMY_APP = ComponentName("com.google.android.apps.messaging",
-=======
         private val DUMMY_APP = FlickerComponentName("com.google.android.apps.messaging",
->>>>>>> 243cad1a
             "com.google.android.apps.messaging.ui.ConversationListActivity")
     }
 }