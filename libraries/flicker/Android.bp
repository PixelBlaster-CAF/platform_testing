--- conflicted
+++ resolved
@@ -99,7 +99,6 @@
         "platformprotosnano",
         "layersprotosnano",
         "flicker-tags-proto",
-<<<<<<< HEAD
     ],
 }
 
@@ -108,16 +107,6 @@
     srcs: [
         "**/*.proto",
     ],
-=======
-    ],
-}
-
-java_library {
-    name: "flicker-tags-proto",
-    srcs: [
-        "**/*.proto",
-    ],
->>>>>>> 243cad1a
     optimize: {
         enabled: false
     }
